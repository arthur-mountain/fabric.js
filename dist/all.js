--- conflicted
+++ resolved
@@ -13872,14 +13872,11 @@
       if (this.fill) {
         ctx.fill();
       }
-<<<<<<< HEAD
+
+      this.clipTo && ctx.restore();
       if (this.shadow && !this.shadow.affectStroke) {
         this._removeShadow(ctx);
       }
-=======
-      this.clipTo && ctx.restore();
-      this._removeShadow(ctx);
->>>>>>> 2a5645fc
 
       if (this.stroke) {
         ctx.strokeStyle = this.stroke;
