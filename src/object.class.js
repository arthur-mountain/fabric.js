(function(global) {

  "use strict";

  var fabric = global.fabric || (global.fabric = { }),
      extend = fabric.util.object.extend,
      toFixed = fabric.util.toFixed,
      capitalize = fabric.util.string.capitalize,
      degreesToRadians = fabric.util.degreesToRadians;

  if (fabric.Object) {
    return;
  }

  var Image = global.Image;
  try {
    var NodeImage = (typeof require !== 'undefined') && require('canvas').Image;
    if (NodeImage) {
      Image = NodeImage;
    }
  }
  catch(err) {
    fabric.log(err);
  }

  /**
   * Root object class from which all 2d shape classes inherit from
   * @class Object
   * @memberOf fabric
   */
  fabric.Object = fabric.util.createClass(/** @scope fabric.Object.prototype */ {

    /**
     * Type of an object (rect, circle, path, etc.)
     * @property
     * @type String
     */
    type:                     'object',

    /**
     * Horizontal origin of transformation of an object (one of "left", "right", "center")
     * @property
     * @type String
     */
    originX:                  'center',

    /**
     * Vertical origin of transformation of an object (one of "top", "bottom", "center")
     * @property
     * @type String
     */
    originY:                  'center',

    /**
     * Top position of an object
     * @property
     * @type Number
     */
    top:                      0,

    /**
     * Left position of an object
     * @property
     * @type Number
     */
    left:                     0,

    /**
     * Object width
     * @property
     * @type Number
     */
    width:                    0,

    /**
     * Object height
     * @property
     * @type Number
     */
    height:                   0,

    /**
     * Object scale factor (horizontal)
     * @property
     * @type Number
     */
    scaleX:                   1,

    /**
     * Object scale factor (vertical)
     * @property
     * @type Number
     */
    scaleY:                   1,

    /**
     * When true, an object is rendered as flipped horizontally
     * @property
     * @type Boolean
     */
    flipX:                    false,

    /**
     * When true, an object is rendered as flipped vertically
     * @property
     * @type Boolean
     */
    flipY:                    false,

    /**
     * Opacity of an object
     * @property
     * @type Number
     */
    opacity:                  1,

    /**
     * Angle of rotation of an object (in degrees)
     * @property
     * @type Number
     */
    angle:                    0,

    /**
     * Size of object's corners (in pixels)
     * @property
     * @type Number
     */
    cornerSize:               12,

    /**
     * When true, object's corners are rendered as transparent inside (i.e. stroke instead of fill)
     * @property
     * @type Boolean
     */
    transparentCorners:       true,

    /**
     * Padding between object and its borders (in pixels)
     * @property
     * @type Number
     */
    padding:                  0,

    /**
     * Border color of an object (when it's active)
     * @property
     * @type String
     */
    borderColor:              'rgba(102,153,255,0.75)',

    /**
     * Corner color of an object (when it's active)
     * @property
     * @type String
     */
    cornerColor:              'rgba(102,153,255,0.5)',

    /**
     * Color of object's fill
     * @property
     * @type String
     */
    fill:                     'rgb(0,0,0)',

    /**
     * Fill rule used to fill an object
     * @property
     * @type String
     */
    fillRule:                 'source-over',

    /**
     * Overlay fill (takes precedence over fill value)
     * @property
     * @type String
     */
    overlayFill:              null,

    /**
     * When `true`, an object is rendered via stroke and this property specifies its color
     * @property
     * @type String
     */
    stroke:                   null,

    /**
     * Width of a stroke used to render this object
     * @property
     * @type Number
     */
    strokeWidth:              1,

    /**
     * Array specifying dash pattern of an object's stroke
     * @property
     * @type Array
     */
    strokeDashArray:          null,

    /**
     * Shadow object representing shadow of this shape
     * @property
     * @type fabric.Shadow
     */
    shadow:                   null,

    /**
     * Border opacity when object is active and moving
     * @property
     * @type Number
     */
    borderOpacityWhenMoving:  0.4,

    /**
     * Border scale factor
     * @property
     * @type Number
     */
    borderScaleFactor:        1,

    /**
     * Transform matrix (similar to SVG's transform matrix)
     * @property
     * @type Array
     */
    transformMatrix:          null,

    /**
     * Minimum allowed scale value of an object
     * @property
     * @type Number
     */
    minScaleLimit:            0.01,

    /**
     * When set to `false`, an object can not be selected for modification (using either point-click-based or group-based selection)
     * @property
     * @type Boolean
     */
    selectable:               true,

    /**
     * When set to `false`, an object is not rendered on canvas
     * @property
     * @type Boolean
     */
    visible:                  true,

    /**
     * When set to `false`, object's controls are not displayed and can not be used to manipulate object
     * @property
     * @type Boolean
     */
    hasControls:              true,

    /**
     * When set to `false`, object's borders are not rendered
     * @property
     * @type Boolean
     */
    hasBorders:               true,

    /**
     * When set to `false`, object's rotating point will not be visible or selectable
     * @property
     * @type Boolean
     */
    hasRotatingPoint:         true,

    /**
     * Offset for object's rotating point (when enabled via `hasRotatingPoint`)
     * @property
     * @type Number
     */
    rotatingPointOffset:      40,

    /**
     * When set to `true`, objects are "found" on canvas on per-pixel basis rather than according to bounding box
     * @property
     * @type Boolean
     */
    perPixelTargetFind:       false,

    /**
     * When `false`, default object's values are not included in its serialization
     * @property
     * @type Boolean
     */
    includeDefaultValues:     true,

    /**
     * List of properties to consider when checking if state of an object is changed (fabric.Object#hasStateChanged);
     * as well as for history (undo/redo) purposes
     * @property
     * @type Array
     */
    stateProperties:  (
      'top left width height scaleX scaleY flipX flipY ' +
      'angle opacity cornerSize fill overlayFill originX originY ' +
      'stroke strokeWidth strokeDashArray fillRule ' +
      'borderScaleFactor transformMatrix selectable shadow visible'
    ).split(' '),

    /**
     * Constructor
     * @method initialize
     * @param {Object} [options] Options object
     */
    initialize: function(options) {
      if (options) {
        this.setOptions(options);
      }
    },

    /**
     * @private
     * @method _initGradient
     */
    _initGradient: function(options) {
      if (options.fill && options.fill.colorStops && !(options.fill instanceof fabric.Gradient)) {
        this.set('fill', new fabric.Gradient(options.fill));
      }
    },

    /**
     * @private
     * @method _initPattern
     */
    _initPattern: function(options) {
      if (options.fill && options.fill.source && !(options.fill instanceof fabric.Pattern)) {
        this.set('fill', new fabric.Pattern(options.fill));
      }
      if (options.stroke && options.stroke.source && !(options.stroke instanceof fabric.Pattern)) {
        this.set('stroke', new fabric.Pattern(options.stroke));
      }
    },

    /**
     * @private
     * @method _initShadow
     */
    _initShadow: function(options) {
      if (options.shadow && !(options.shadow instanceof fabric.Shadow)) {
        this.setShadow(options.shadow);
      }
    },

    /**
     * Sets object's properties from options
     * @method setOptions
     * @param {Object} [options]
     */
    setOptions: function(options) {
      for (var prop in options) {
        this.set(prop, options[prop]);
      }
      this._initGradient(options);
      this._initPattern(options);
      this._initShadow(options);
    },

    /**
     * Transforms context when rendering an object
     * @method transform
     * @param {CanvasRenderingContext2D} ctx Context
     */
    transform: function(ctx) {
      ctx.globalAlpha = this.opacity;

      var center = this.getCenterPoint();
      ctx.translate(center.x, center.y);
      ctx.rotate(degreesToRadians(this.angle));
      ctx.scale(
        this.scaleX * (this.flipX ? -1 : 1),
        this.scaleY * (this.flipY ? -1 : 1)
      );
    },

    /**
     * Returns an object representation of an instance
     * @method toObject
     * @param {Array} propertiesToInclude
     * @return {Object} object representation of an instance
     */
    toObject: function(propertiesToInclude) {

      var NUM_FRACTION_DIGITS = fabric.Object.NUM_FRACTION_DIGITS;

      var object = {
        type:               this.type,
        originX:            this.originX,
        originY:            this.originY,
        left:               toFixed(this.left, NUM_FRACTION_DIGITS),
        top:                toFixed(this.top, NUM_FRACTION_DIGITS),
        width:              toFixed(this.width, NUM_FRACTION_DIGITS),
        height:             toFixed(this.height, NUM_FRACTION_DIGITS),
        fill:               (this.fill && this.fill.toObject) ? this.fill.toObject() : this.fill,
        overlayFill:        this.overlayFill,
        stroke:             (this.stroke && this.stroke.toObject) ? this.stroke.toObject() : this.stroke,
        strokeWidth:        this.strokeWidth,
        strokeDashArray:    this.strokeDashArray,
        scaleX:             toFixed(this.scaleX, NUM_FRACTION_DIGITS),
        scaleY:             toFixed(this.scaleY, NUM_FRACTION_DIGITS),
        angle:              toFixed(this.getAngle(), NUM_FRACTION_DIGITS),
        flipX:              this.flipX,
        flipY:              this.flipY,
        opacity:            toFixed(this.opacity, NUM_FRACTION_DIGITS),
        selectable:         this.selectable,
        hasControls:        this.hasControls,
        hasBorders:         this.hasBorders,
        hasRotatingPoint:   this.hasRotatingPoint,
        transparentCorners: this.transparentCorners,
        perPixelTargetFind: this.perPixelTargetFind,
        shadow:             (this.shadow && this.shadow.toObject) ? this.shadow.toObject() : this.shadow,
        visible:            this.visible
      };

      if (!this.includeDefaultValues) {
        object = this._removeDefaultValues(object);
      }
      fabric.util.populateWithProperties(this, object, propertiesToInclude);

      return object;
    },

    /**
     * Returns (dataless) object representation of an instance
     * @method toDatalessObject
     * @param {Array} [propertiesToInclude]
     * @return {Object} object representation of an instance
     */
    toDatalessObject: function(propertiesToInclude) {
      // will be overwritten by subclasses
      return this.toObject(propertiesToInclude);
    },

    /**
     * Returns styles-string for svg-export
     * @method getSvgStyles
     * @return {String}
     */
    getSvgStyles: function() {
      return [
        "stroke: ", (this.stroke ? (this.stroke && this.stroke.toLive ? 'url(#SVGID_' + this.stroke.id + ')' : this.stroke) : 'none'), "; ",
        "stroke-width: ", (this.strokeWidth ? this.strokeWidth : '0'), "; ",
        "stroke-dasharray: ", (this.strokeDashArray ? this.strokeDashArray.join(' ') : "; "),
<<<<<<< HEAD
        "fill: ", (this.fill ? this.fill : 'none'), "; ",
        "opacity: ", (this.opacity ? this.opacity : '1'), ";",
        (this.visible ? '' : " visibility: hidden;")
=======
        "fill: ", (this.fill ? (this.fill && this.fill.toLive ? 'url(#SVGID_' + this.fill.id + ')' : this.fill) : 'none'), "; ",
        "opacity: ", (this.opacity ? this.opacity : '1'), ";"
>>>>>>> ae67d832
      ].join("");
    },

    /**
     * Returns transform-string for svg-export
     * @method getSvgTransform
     * @return {String}
     */
    getSvgTransform: function() {
      var angle = this.getAngle();
      var center = this.getCenterPoint();

      var NUM_FRACTION_DIGITS = fabric.Object.NUM_FRACTION_DIGITS;

      var translatePart = "translate(" +
                            toFixed(center.x, NUM_FRACTION_DIGITS) +
                            " " +
                            toFixed(center.y, NUM_FRACTION_DIGITS) +
                          ")";

      var anglePart = angle !== 0
        ? (" rotate(" + toFixed(angle, NUM_FRACTION_DIGITS) + ")")
        : '';

      var scalePart = (this.scaleX === 1 && this.scaleY === 1)
        ? '' :
        (" scale(" +
          toFixed(this.scaleX, NUM_FRACTION_DIGITS) +
          " " +
          toFixed(this.scaleY, NUM_FRACTION_DIGITS) +
        ")");

      var flipXPart = this.flipX ? "matrix(-1 0 0 1 0 0) " : "";
      var flipYPart = this.flipY ? "matrix(1 0 0 -1 0 0)" : "";

      return [ translatePart, anglePart, scalePart, flipXPart, flipYPart ].join('');
    },

    /**
     * @private
     * @method _removeDefaultValues
     */
    _removeDefaultValues: function(object) {
      var defaultOptions = fabric.Object.prototype.options;
      if (defaultOptions) {
        this.stateProperties.forEach(function(prop) {
          if (object[prop] === defaultOptions[prop]) {
            delete object[prop];
          }
        });
      }
      return object;
    },

    /**
     * Returns true if an object is in its active state
     * @return {Boolean} true if an object is in its active state
     */
    isActive: function() {
      return !!this.active;
    },

    /**
     * Sets state of an object - `true` makes it active, `false` - inactive
     * @param {Boolean} active
     * @return {fabric.Object} thisArg
     * @chainable
     */
    setActive: function(active) {
      this.active = !!active;
      return this;
    },

    /**
     * Returns a string representation of an instance
     * @return {String}
     */
    toString: function() {
      return "#<fabric." + capitalize(this.type) + ">";
    },

    /**
     * Basic getter
     * @method get
     * @param {String} property
     * @return {Any} value of a property
     */
    get: function(property) {
      return this[property];
    },

    /**
     * Sets property to a given value
     * @method set
     * @param {String} name
     * @param {Object|Function} value (if function, the value is passed into it and its return value is used as a new one)
     * @return {fabric.Object} thisArg
     * @chainable
     */
    set: function(key, value) {
      if (typeof key === 'object') {
        for (var prop in key) {
          this._set(prop, key[prop]);
        }
      }
      else {
        if (typeof value === 'function') {
          this._set(key, value(this.get(key)));
        }
        else {
          this._set(key, value);
        }
      }
      return this;
    },

    /**
     * @private
     * @method _set
     * @param key
     * @param value
     */
    _set: function(key, value) {
      var shouldConstrainValue = (key === 'scaleX' || key === 'scaleY');

      if (shouldConstrainValue) {
        value = this._constrainScale(value);
      }
      if (key === 'scaleX' && value < 0) {
        this.flipX = !this.flipX;
        value *= -1;
      }
      else if (key === 'scaleY' && value < 0) {
        this.flipY = !this.flipY;
        value *= -1;
      }
      else if (key === 'width' || key === 'height') {
        this.minScaleLimit = toFixed(Math.min(0.1, 1/Math.max(this.width, this.height)), 2);
      }

      this[key] = value;

      return this;
    },

    /**
     * Toggles specified property from `true` to `false` or from `false` to `true`
     * @method toggle
     * @param {String} property property to toggle
     * @return {fabric.Object} thisArg
     * @chainable
     */
    toggle: function(property) {
      var value = this.get(property);
      if (typeof value === 'boolean') {
        this.set(property, !value);
      }
      return this;
    },

    /**
     * Sets sourcePath of an object
     * @method setSourcePath
     * @param {String} value
     * @return {fabric.Object} thisArg
     * @chainable
     */
    setSourcePath: function(value) {
      this.sourcePath = value;
      return this;
    },

    /**
     * Renders an object on a specified context
     * @method render
     * @param {CanvasRenderingContext2D} ctx context to render on
     * @param {Boolean} noTransform
     */
    render: function(ctx, noTransform) {

      // do not render if width or height are zeros
      if (this.width === 0 || this.height === 0 || !this.visible) return;

      ctx.save();

      var m = this.transformMatrix;
      if (m && !this.group) {
        ctx.setTransform(m[0], m[1], m[2], m[3], m[4], m[5]);
      }

      if (!noTransform) {
        this.transform(ctx);
      }

      if (this.stroke || this.strokeDashArray) {
        ctx.lineWidth = this.strokeWidth;
        if (this.stroke && this.stroke.toLive) {
          ctx.strokeStyle = this.stroke.toLive(ctx);
        }
        else {
          ctx.strokeStyle = this.stroke;
        }
      }

      if (this.overlayFill) {
        ctx.fillStyle = this.overlayFill;
      }
      else if (this.fill) {
        ctx.fillStyle = this.fill.toLive
          ? this.fill.toLive(ctx)
          : this.fill;
      }

      if (m && this.group) {
        ctx.translate(-this.group.width/2, -this.group.height/2);
        ctx.transform(m[0], m[1], m[2], m[3], m[4], m[5]);
      }

      this._setShadow(ctx);
      this._render(ctx, noTransform);
      this._removeShadow(ctx);

      if (this.active && !noTransform) {
        this.drawBorders(ctx);
        this.drawControls(ctx);
      }
      ctx.restore();
    },

    /**
     * @private
     * @method _setShadow
     */
    _setShadow: function(ctx) {
      if (!this.shadow) return;

      ctx.shadowColor = this.shadow.color;
      ctx.shadowBlur = this.shadow.blur;
      ctx.shadowOffsetX = this.shadow.offsetX;
      ctx.shadowOffsetY = this.shadow.offsetY;
    },

    /**
     * @private
     * @method _removeShadow
     */
    _removeShadow: function(ctx) {
      ctx.shadowColor = '';
      ctx.shadowBlur = ctx.shadowOffsetX = ctx.shadowOffsetY = 0;
    },

    /**
     * Clones an instance
     * @method clone
     * @param {Function} callback Callback is invoked with a clone as a first argument
     * @param {Array} propertiesToInclude
     * @return {fabric.Object} clone of an instance
     */
    clone: function(callback, propertiesToInclude) {
      if (this.constructor.fromObject) {
        return this.constructor.fromObject(this.toObject(propertiesToInclude), callback);
      }
      return new fabric.Object(this.toObject(propertiesToInclude));
    },

    /**
     * Creates an instance of fabric.Image out of an object
     * @method cloneAsImage
     * @param callback {Function} callback, invoked with an instance as a first argument
     * @return {fabric.Object} thisArg
     * @chainable
     */
    cloneAsImage: function(callback) {
      if (fabric.Image) {
        var i = new Image();

        /** @ignore */
        i.onload = function() {
          if (callback) {
            callback(new fabric.Image(i), orig);
          }
          i = i.onload = null;
        };

        var orig = {
          angle: this.getAngle(),
          flipX: this.getFlipX(),
          flipY: this.getFlipY()
        };

        // normalize angle
        this.set({ angle: 0, flipX: false, flipY: false });
        this.toDataURL(function(dataURL) {
          i.src = dataURL;
        });
      }
      return this;
    },

    /**
     * Converts an object into a data-url-like string
     * @method toDataURL
     * @param callback {Function} callback that recieves resulting data-url string
     */
    toDataURL: function(callback) {
      var el = fabric.util.createCanvasElement();

      el.width = this.getBoundingRectWidth();
      el.height = this.getBoundingRectHeight();

      fabric.util.wrapElement(el, 'div');

      var canvas = new fabric.Canvas(el);
      canvas.backgroundColor = 'transparent';
      canvas.renderAll();

      if (this.constructor.async) {
        this.clone(proceed);
      }
      else {
        proceed(this.clone());
      }

      function proceed(clone) {
        clone.left = el.width / 2;
        clone.top = el.height / 2;

        clone.setActive(false);

        canvas.add(clone);
        var data = canvas.toDataURL();

        canvas.dispose();
        canvas = clone = null;

        callback && callback(data);
      }
    },

    /**
     * Returns true if object state (one of its state properties) was changed
     * @method hasStateChanged
     * @return {Boolean} true if instance' state has changed
     */
    hasStateChanged: function() {
      return this.stateProperties.some(function(prop) {
        return this[prop] !== this.originalState[prop];
      }, this);
    },

    /**
     * Saves state of an object
     * @method saveState
     * @param {Object} [options] Object with additional `stateProperties` array to include when saving state
     * @return {fabric.Object} thisArg
     * @chainable
     */
    saveState: function(options) {
      this.stateProperties.forEach(function(prop) {
        this.originalState[prop] = this.get(prop);
      }, this);

      if (options && options.stateProperties) {
        options.stateProperties.forEach(function(prop) {
          this.originalState[prop] = this.get(prop);
        }, this);
      }

      return this;
    },

    /**
     * Setups state of an object
     * @method setupState
     */
    setupState: function() {
      this.originalState = { };
      this.saveState();
    },

    /**
     * Returns true if specified type is identical to the type of an instance
     * @method isType
     * @param type {String} type to check against
     * @return {Boolean}
     */
    isType: function(type) {
      return this.type === type;
    },

    /**
     * Makes object's color grayscale
     * @method toGrayscale
     * @return {fabric.Object} thisArg
     */
    toGrayscale: function() {
      var fillValue = this.get('fill');
      if (fillValue) {
        this.set('overlayFill', new fabric.Color(fillValue).toGrayscale().toRgb());
      }
      return this;
    },

    /**
     * Returns complexity of an instance
     * @method complexity
     * @return {Number} complexity
     */
    complexity: function() {
      return 0;
    },

    /**
     * Returns a JSON representation of an instance
     * @method toJSON
     * @param {Array} propertiesToInclude Any properties that you might want to additionally include in the output
     * @return {String} json
     */
    toJSON: function(propertiesToInclude) {
      // delegate, not alias
      return this.toObject(propertiesToInclude);
    },

    /**
<<<<<<< HEAD
     * Sets gradient fill of an object
     * @method setGradientFill
     * @param {Object} options
=======
     * Sets gradient (fill or stroke) of an object
     * @method setGradient
     * @param {String} property Property name 'stroke' or 'fill'
     * @param {Object} [options] Options object
>>>>>>> ae67d832
     */
    setGradient: function(property, options) {
      options || (options = { });

      var gradient = {colorStops: []};

      gradient.type = options.type || (options.r1 || options.r2 ? 'radial' : 'linear');
      gradient.coords = {
        x1: options.x1,
        y1: options.y1,
        x2: options.x2,
        y2: options.y2
      };

      if (options.r1 || options.r2) {
        gradient.coords.r1 = options.r1;
        gradient.coords.r2 = options.r2;
      }

      for (var position in options.colorStops) {
        var color = new fabric.Color(options.colorStops[position]);
        gradient.colorStops.push({offset: position, color: color.toRgb(), opacity: color.getAlpha()});
      }

      this.set(property, fabric.Gradient.forObject(this, gradient));
    },

    /**
     * Sets pattern fill of an object
     * @method setPatternFill
     * @param {Object} options
     */
    setPatternFill: function(options) {
      this.set('fill', new fabric.Pattern(options));
    },

    /**
     * Sets shadow of an object
     * @method setShadow
     * @param {Object} options
     */
    setShadow: function(options) {
      this.set('shadow', new fabric.Shadow(options));
    },

    /**
     * Animates object's properties
     * @method animate
     *
     * As object — multiple properties
     *
     * object.animate({ left: ..., top: ... });
     * object.animate({ left: ..., top: ... }, { duration: ... });
     *
     * As string — one property
     *
     * object.animate('left', ...);
     * object.animate('left', { duration: ... });
     *
     */
    animate: function() {
      if (arguments[0] && typeof arguments[0] === 'object') {
        for (var prop in arguments[0]) {
          this._animate(prop, arguments[0][prop], arguments[1]);
        }
      }
      else {
        this._animate.apply(this, arguments);
      }
      return this;
    },

    /**
     * @private
     * @method _animate
     */
    _animate: function(property, to, options) {
      var obj = this, propPair;

      to = to.toString();

      if (!options) {
        options = { };
      }
      else {
        options = fabric.util.object.clone(options);
      }

      if (~property.indexOf('.')) {
        propPair = property.split('.');
      }

      var currentValue = propPair
        ? this.get(propPair[0])[propPair[1]]
        : this.get(property);

      if (!('from' in options)) {
        options.from = currentValue;
      }

      if (~to.indexOf('=')) {
        to = currentValue + parseFloat(to.replace('=', ''));
      }
      else {
        to = parseFloat(to);
      }

      fabric.util.animate({
        startValue: options.from,
        endValue: to,
        byValue: options.by,
        easing: options.easing,
        duration: options.duration,
        onChange: function(value) {
          if (propPair) {
            obj[propPair[0]][propPair[1]] = value;
          }
          else {
            obj.set(property, value);
          }
          options.onChange && options.onChange();
        },
        onComplete: function() {
          obj.setCoords();
          options.onComplete && options.onComplete();
        }
      });
    },

    /**
     * Centers object horizontally on canvas to which it was added last
     * @method centerH
     * @return {fabric.Object} thisArg
     */
    centerH: function () {
      this.canvas.centerObjectH(this);
      return this;
    },

    /**
     * Centers object vertically on canvas to which it was added last
     * @method centerV
     * @return {fabric.Object} thisArg
     * @chainable
     */
    centerV: function () {
      this.canvas.centerObjectV(this);
      return this;
    },

    /**
     * Centers object vertically and horizontally on canvas to which is was added last
     * @method center
     * @return {fabric.Object} thisArg
     * @chainable
     */
    center: function () {
      return this.centerH().centerV();
    },

    /**
     * Removes object from canvas to which it was added last
     * @method remove
     * @return {fabric.Object} thisArg
     * @chainable
     */
    remove: function() {
      return this.canvas.remove(this);
    },

    /**
     * Moves an object to the bottom of the stack of drawn objects
     * @method sendToBack
     * @return {fabric.Object} thisArg
     * @chainable
     */
    sendToBack: function() {
      this.canvas.sendToBack(this);
      return this;
    },

    /**
     * Moves an object to the top of the stack of drawn objects
     * @method bringToFront
     * @return {fabric.Object} thisArg
     * @chainable
     */
    bringToFront: function() {
      this.canvas.bringToFront(this);
      return this;
    },

    /**
     * Moves an object one level down in stack of drawn objects
     * @method sendBackwards
     * @return {fabric.Object} thisArg
     * @chainable
     */
    sendBackwards: function() {
      this.canvas.sendBackwards(this);
      return this;
    },

    /**
     * Moves an object one level up in stack of drawn objects
     * @method bringForward
     * @return {fabric.Object} thisArg
     * @chainable
     */
    bringForward: function() {
      this.canvas.bringForward(this);
      return this;
    }
  });

  fabric.util.createAccessors(fabric.Object);

  /**
   * Alias for {@link fabric.Object.prototype.setAngle}
   * @alias rotate -> setAngle
   */
  fabric.Object.prototype.rotate = fabric.Object.prototype.setAngle;

  extend(fabric.Object.prototype, fabric.Observable);

  /**
   * @static
   * @constant
   * @type Number
   */
  fabric.Object.NUM_FRACTION_DIGITS = 2;

  /**
   * @static
   * @type Number
   */
  fabric.Object.__uid = 0;

})(typeof exports !== 'undefined' ? exports : this);<|MERGE_RESOLUTION|>--- conflicted
+++ resolved
@@ -442,17 +442,12 @@
      */
     getSvgStyles: function() {
       return [
-        "stroke: ", (this.stroke ? (this.stroke && this.stroke.toLive ? 'url(#SVGID_' + this.stroke.id + ')' : this.stroke) : 'none'), "; ",
+        "stroke: ", (this.stroke ? this.stroke : 'none'), "; ",
         "stroke-width: ", (this.strokeWidth ? this.strokeWidth : '0'), "; ",
         "stroke-dasharray: ", (this.strokeDashArray ? this.strokeDashArray.join(' ') : "; "),
-<<<<<<< HEAD
-        "fill: ", (this.fill ? this.fill : 'none'), "; ",
+        "fill: ", (this.fill ? (this.fill && this.fill.toLive ? 'url(#SVGID_' + this.fill.id + ')' : this.fill) : 'none'), "; ",
         "opacity: ", (this.opacity ? this.opacity : '1'), ";",
         (this.visible ? '' : " visibility: hidden;")
-=======
-        "fill: ", (this.fill ? (this.fill && this.fill.toLive ? 'url(#SVGID_' + this.fill.id + ')' : this.fill) : 'none'), "; ",
-        "opacity: ", (this.opacity ? this.opacity : '1'), ";"
->>>>>>> ae67d832
       ].join("");
     },
 
@@ -877,16 +872,10 @@
     },
 
     /**
-<<<<<<< HEAD
-     * Sets gradient fill of an object
-     * @method setGradientFill
-     * @param {Object} options
-=======
      * Sets gradient (fill or stroke) of an object
      * @method setGradient
      * @param {String} property Property name 'stroke' or 'fill'
      * @param {Object} [options] Options object
->>>>>>> ae67d832
      */
     setGradient: function(property, options) {
       options || (options = { });
